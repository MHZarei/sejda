/*
 * This file is part of the Sejda source code
 *
 * This program is free software: you can redistribute it and/or modify
 * it under the terms of the GNU Affero General Public License as
 * published by the Free Software Foundation, either version 3 of the
 * License, or (at your option) any later version.
 *
 * This program is distributed in the hope that it will be useful,
 * but WITHOUT ANY WARRANTY; without even the implied warranty of
 * MERCHANTABILITY or FITNESS FOR A PARTICULAR PURPOSE.  See the
 * GNU General Public License for more details.
 *
 * You should have received a copy of the GNU Affero General Public License
 * along with this program.  If not, see <http://www.gnu.org/licenses/>.
 */
package org.sejda.impl.sambox;

import com.google.common.collect.Lists;
import com.google.common.hash.Hashing;
import com.google.common.io.Files;
import org.sejda.core.support.io.MultipleOutputWriter;
import org.sejda.core.support.io.OutputWriters;
import org.sejda.core.writer.model.ImageOptimizer;
import org.sejda.impl.sambox.component.DefaultPdfSourceOpener;
import org.sejda.impl.sambox.component.PDDocumentHandler;
import org.sejda.model.exception.TaskException;
import org.sejda.model.input.PdfSource;
import org.sejda.model.input.PdfSourceOpener;
import org.sejda.model.parameter.OptimizeParameters;
import org.sejda.model.task.BaseTask;
import org.sejda.sambox.cos.COSName;
import org.sejda.sambox.filter.MissingImageReaderException;
import org.sejda.sambox.pdmodel.PDPage;
import org.sejda.sambox.pdmodel.PDResources;
import org.sejda.sambox.pdmodel.graphics.PDXObject;
import org.sejda.sambox.pdmodel.graphics.image.PDImageXObject;
import org.sejda.sambox.pdmodel.graphics.image.PDInlineImage;
import org.slf4j.Logger;
import org.slf4j.LoggerFactory;

import java.io.*;
import java.lang.ref.SoftReference;
import java.util.HashMap;
import java.util.List;
import java.util.Map;

import static org.sejda.common.ComponentsUtility.nullSafeCloseQuietly;
import static org.sejda.core.notification.dsl.ApplicationEventsNotifier.notifyEvent;
import static org.sejda.core.support.io.IOUtils.createTemporaryPdfBuffer;
import static org.sejda.core.support.io.model.FileOutput.file;
import static org.sejda.core.support.prefix.NameGenerator.nameGenerator;
import static org.sejda.core.support.prefix.model.NameGenerationRequest.nameRequest;

/**
 * SAMbox implementation of the Optimize task
 */
public class OptimizeTask extends BaseTask<OptimizeParameters> {

    private static final Logger LOG = LoggerFactory.getLogger(OptimizeTask.class);

    private int totalSteps;
    private PDDocumentHandler documentHandler = null;
    private MultipleOutputWriter outputWriter;
    private OptimizeParameters parameters;
    private Map<String, SoftReference<PDImageXObject>> cache = new HashMap<>();

    private PdfSourceOpener<PDDocumentHandler> documentLoader;

    @Override
    public void before(OptimizeParameters parameters) {
        this.parameters = parameters;
        totalSteps = parameters.getSourceList().size();
        documentLoader = new DefaultPdfSourceOpener();
        outputWriter = OutputWriters.newMultipleOutputWriter(parameters.isOverwrite());
    }

    @Override
    public void execute(OptimizeParameters parameters) throws TaskException {

        int currentStep = 0;
        for (PdfSource<?> source : parameters.getSourceList()) {
            currentStep++;
            LOG.debug("Opening {}", source);
            documentHandler = source.open(documentLoader);
            documentHandler.setCreatorOnPDDocument();

            File tmpFile = createTemporaryPdfBuffer();
            LOG.debug("Created output on temporary buffer {}", tmpFile);


            for (int i = 1; i <= documentHandler.getNumberOfPages(); i++) {
                LOG.debug("Optimizing page {}", i);
                PDPage page = documentHandler.getPage(i);

                try {
                    if (parameters.isCompressImages()) {
                        optimizeImages(page);
                    }
                } catch (MissingImageReaderException e) {
                    LOG.warn(e.getLocalizedMessage());
                } catch (IOException e) {
                    throw new TaskException(e);
                }
            }

            documentHandler.setVersionOnPDDocument(parameters.getVersion());
            documentHandler.setCompress(parameters.isCompress());
            documentHandler.savePDDocument(tmpFile);

            String outName = nameGenerator(parameters.getOutputPrefix()).generate(
                    nameRequest().originalName(source.getName()).fileNumber(currentStep));
            outputWriter.addOutput(file(tmpFile).name(outName));

            nullSafeCloseQuietly(documentHandler);

            notifyEvent(getNotifiableTaskMetadata()).stepsCompleted(currentStep).outOf(totalSteps);
        }

        parameters.getOutput().accept(outputWriter);
        LOG.debug("Input documents optimized and written to {}", parameters.getOutput());
    }

    private void optimizeImages(PDPage page) throws IOException, TaskException {
        PDResources pageResources = page.getResources();
<<<<<<< HEAD
        List<COSName> xObjectNames = Lists.newArrayList(pageResources.getXObjectNames());
        for (COSName xObjectName : xObjectNames) {
=======
        for (COSName xObjectName : pageResources.getXObjectNames()) {
            stopTaskIfCancelled();

>>>>>>> 4ff180f2
            try {
                PDXObject obj = pageResources.getXObject(xObjectName);
                if (obj instanceof PDImageXObject) {
                    PDImageXObject imageXObject = ((PDImageXObject) obj);
                    LOG.debug("Found image {}x{}", imageXObject.getHeight(), imageXObject.getWidth());

                    File tmpImageFile = ImageOptimizer.optimize(imageXObject.getImage(),
                            parameters.getImageQuality(),
                            parameters.getImageDpi(),
                            parameters.getImageMaxWidthOrHeight()
                    );

                    long optimizedSize = tmpImageFile.length();
                    int originalSize  = imageXObject.getStream().getLength();

                    if(originalSize > optimizedSize) {
                        LOG.debug(String.format("Compressed image to %.2f percent of original size", optimizedSize * 100.0 / originalSize));
                    } else {
                        continue;
                    }

                    // images are hashed and cached so only one PDImageXObject is used if the image is repeated
                    String hash = Files.hash(tmpImageFile, Hashing.md5()).toString();
                    PDImageXObject newImage;
                    if(cache.containsKey(hash)){
                        newImage = cache.get(hash).get();
                    } else {
                        newImage = PDImageXObject.createFromFile(tmpImageFile);
                        cache.put(hash, new SoftReference<>(newImage));
                    }

                    pageResources.put(xObjectName, newImage);
                }
            } catch (IOException | RuntimeException ex) {
                LOG.warn("Failed to optimize image, skipping and continuing with next.", ex);
            }
        }
    }

    @Override
    public void after() {
        nullSafeCloseQuietly(documentHandler);
    }

}<|MERGE_RESOLUTION|>--- conflicted
+++ resolved
@@ -123,14 +123,9 @@
 
     private void optimizeImages(PDPage page) throws IOException, TaskException {
         PDResources pageResources = page.getResources();
-<<<<<<< HEAD
         List<COSName> xObjectNames = Lists.newArrayList(pageResources.getXObjectNames());
         for (COSName xObjectName : xObjectNames) {
-=======
-        for (COSName xObjectName : pageResources.getXObjectNames()) {
             stopTaskIfCancelled();
-
->>>>>>> 4ff180f2
             try {
                 PDXObject obj = pageResources.getXObject(xObjectName);
                 if (obj instanceof PDImageXObject) {
