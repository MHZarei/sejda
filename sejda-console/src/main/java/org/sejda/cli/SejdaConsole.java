--- conflicted
+++ resolved
@@ -1,174 +1,169 @@
-/*
- * Created on Jul 4, 2011
- * Copyright 2011 by Eduard Weissmann (edi.weissmann@gmail.com).
- * 
- * Licensed under the Apache License, Version 2.0 (the "License"); 
- * you may not use this file except in compliance with the License. 
- * You may obtain a copy of the License at 
- * 
- * http://www.apache.org/licenses/LICENSE-2.0 
- * 
- * Unless required by applicable law or agreed to in writing, software 
- * distributed under the License is distributed on an "AS IS" BASIS,
- * WITHOUT WARRANTIES OR CONDITIONS OF ANY KIND, either express or implied. 
- * See the License for the specific language governing permissions and 
- * limitations under the License. 
- */
-package org.sejda.cli;
-
-import java.util.HashMap;
-import java.util.Map;
-
-<<<<<<< HEAD
-import org.apache.commons.lang.StringUtils;
-=======
-import org.apache.commons.lang3.StringUtils;
-import org.apache.commons.lang3.exception.ExceptionUtils;
->>>>>>> 064f035d
-import org.sejda.cli.exception.ArgumentValidationException;
-import org.sejda.cli.exception.DefaultUncaughtExceptionHandler;
-import org.sejda.cli.exception.ExceptionUtils;
-import org.sejda.cli.transformer.CliCommand;
-import org.sejda.core.Sejda;
-import org.slf4j.Logger;
-import org.slf4j.LoggerFactory;
-
-/**
- * Sejda command line service. Responsible for interpreting the arguments, displaying help requests or delegating execution of commands
- * 
- * @author Eduard Weissmann
- * 
- */
-// TODO: fix javadoc warnings
-public class SejdaConsole {
-    private static final Logger LOG = LoggerFactory.getLogger(SejdaConsole.class);
-
-    private final RawArguments arguments;
-
-    private final TaskExecutionAdapter taskExecutionAdapter;
-
-    public SejdaConsole(String[] rawArguments, TaskExecutionAdapter taskExecutionAdapter) {
-        Thread.setDefaultUncaughtExceptionHandler(new DefaultUncaughtExceptionHandler());
-        this.arguments = new RawArguments(rawArguments.clone());
-        this.taskExecutionAdapter = taskExecutionAdapter;
-    }
-
-    /**
-     * Interprets and executes the console command
-     * 
-     */
-    public void execute() {
-        try {
-            doExecute();
-        } catch (RuntimeException e) {
-            reportToLogger(e);
-            throw e;
-        }
-    }
-
-    private void doExecute() {
-        LOG.debug("Starting execution with arguments: '" + arguments + "'");
-
-        if (isNoCommandSpecified()) {
-            if (isVersionRequest() || isLicenseRequest()) {
-                printVersionAndLicense();
-            } else {
-                printGeneralHelp();
-            }
-        } else {
-            CliCommand command = getCommandSpecified();
-
-            if (isCommandHelpRequested()) {
-                printCommandHelp(command);
-            } else {
-                validateNoDuplicateCommandArguments();
-                executeCommand(command);
-            }
-        }
-
-        LOG.debug("Completed execution");
-    }
-
-    /**
-     * throws an exception if there are duplicate option:value pairs specified, that would override each other silently otherwise
-     * 
-     */
-    private void validateNoDuplicateCommandArguments() {
-        Map<String, Object> uniqueArguments = new HashMap<String, Object>();
-        for (final String eachArgument : arguments.getCommandArguments()) {
-            if (uniqueArguments.containsKey(eachArgument) && StringUtils.startsWith(eachArgument, "-")) {
-                throw new ArgumentValidationException(
-                        "Option '"
-                                + eachArgument
-                                + "' is specified twice. Please note that the correct way to specify a list of values for an option is to repeat the values after the option, without re-stating the option name. Example: --files /tmp/file1.pdf /tmp/files2.pdf");
-            }
-            uniqueArguments.put(eachArgument, eachArgument);
-        }
-
-    }
-
-    private void executeCommand(CliCommand command) {
-        getTaskExecutionAdapter().execute(command.parseTaskParameters(arguments.getCommandArguments()));
-    }
-
-    private void printCommandHelp(CliCommand command) {
-        LOG.info(command.getHelpMessage());
-    }
-
-    private boolean isCommandHelpRequested() {
-        return arguments.isHelpRequest();
-    }
-
-    private CliCommand getCommandSpecified() {
-        return arguments.getCliCommand();
-    }
-
-    private void printGeneralHelp() {
-        LOG.info(new GeneralHelpFormatter().getFormattedString());
-    }
-
-    private void printVersionAndLicense() {
-        StringBuilder info = new StringBuilder(String.format("\nSejda Console (Version %s)\n", Sejda.VERSION));
-        info.append("(see http://www.sejda.org for more information)\n\n");
-        info.append("Copyright 2011 by Andrea Vacondio, Eduard Weissmann and others.\n" + "\n"
-                + "Licensed under the Apache License, Version 2.0 (the \"License\");\n"
-                + "you may not use this file except in compliance with the License.\n"
-                + "You may obtain a copy of the License at \n" + "\n" + "http://www.apache.org/licenses/LICENSE-2.0\n"
-                + "\n" + "Unless required by applicable law or agreed to in writing, software\n"
-                + "distributed under the License is distributed on an \"AS IS\" BASIS,\n"
-                + "WITHOUT WARRANTIES OR CONDITIONS OF ANY KIND, either express or implied.\n"
-                + "See the License for the specific language governing permissions and \n"
-                + "limitations under the License. ");
-        LOG.info(info.toString());
-    }
-
-    private boolean isNoCommandSpecified() {
-        return arguments.isNoCommandSpecified();
-    }
-
-    private boolean isVersionRequest() {
-        return arguments.isVersionRequest();
-    }
-
-    private boolean isLicenseRequest() {
-        return arguments.isLicenseRequest();
-    }
-
-    TaskExecutionAdapter getTaskExecutionAdapter() {
-        return taskExecutionAdapter;
-    }
-
-    public static final String REPORT_A_BUG_MESAGE = "\nTo report a bug, please visit http://www.sejda.org/issuetracker \nHelpful information to include when raising a bug: the input files, the command line executed and the stack trace below.\n";
-
-    /**
-     * @param e
-     */
-    private void reportToLogger(Exception e) {
-        if (ExceptionUtils.isExpectedConsoleException(e) || ExceptionUtils.isExpectedTaskException(e)) {
-            LOG.error(e.getMessage());
-        } else {
-            LOG.error(REPORT_A_BUG_MESAGE);
-            LOG.error(e.getMessage(), e); // unexpected
-        }
-    }
+/*
+ * Created on Jul 4, 2011
+ * Copyright 2011 by Eduard Weissmann (edi.weissmann@gmail.com).
+ * 
+ * Licensed under the Apache License, Version 2.0 (the "License"); 
+ * you may not use this file except in compliance with the License. 
+ * You may obtain a copy of the License at 
+ * 
+ * http://www.apache.org/licenses/LICENSE-2.0 
+ * 
+ * Unless required by applicable law or agreed to in writing, software 
+ * distributed under the License is distributed on an "AS IS" BASIS,
+ * WITHOUT WARRANTIES OR CONDITIONS OF ANY KIND, either express or implied. 
+ * See the License for the specific language governing permissions and 
+ * limitations under the License. 
+ */
+package org.sejda.cli;
+
+import java.util.HashMap;
+import java.util.Map;
+
+import org.apache.commons.lang3.StringUtils;
+import org.sejda.cli.exception.ArgumentValidationException;
+import org.sejda.cli.exception.DefaultUncaughtExceptionHandler;
+import org.sejda.cli.exception.ExceptionUtils;
+import org.sejda.cli.transformer.CliCommand;
+import org.sejda.core.Sejda;
+import org.slf4j.Logger;
+import org.slf4j.LoggerFactory;
+
+/**
+ * Sejda command line service. Responsible for interpreting the arguments, displaying help requests or delegating execution of commands
+ * 
+ * @author Eduard Weissmann
+ * 
+ */
+// TODO: fix javadoc warnings
+public class SejdaConsole {
+    private static final Logger LOG = LoggerFactory.getLogger(SejdaConsole.class);
+
+    private final RawArguments arguments;
+
+    private final TaskExecutionAdapter taskExecutionAdapter;
+
+    public SejdaConsole(String[] rawArguments, TaskExecutionAdapter taskExecutionAdapter) {
+        Thread.setDefaultUncaughtExceptionHandler(new DefaultUncaughtExceptionHandler());
+        this.arguments = new RawArguments(rawArguments.clone());
+        this.taskExecutionAdapter = taskExecutionAdapter;
+    }
+
+    /**
+     * Interprets and executes the console command
+     * 
+     */
+    public void execute() {
+        try {
+            doExecute();
+        } catch (RuntimeException e) {
+            reportToLogger(e);
+            throw e;
+        }
+    }
+
+    private void doExecute() {
+        LOG.debug("Starting execution with arguments: '" + arguments + "'");
+
+        if (isNoCommandSpecified()) {
+            if (isVersionRequest() || isLicenseRequest()) {
+                printVersionAndLicense();
+            } else {
+                printGeneralHelp();
+            }
+        } else {
+            CliCommand command = getCommandSpecified();
+
+            if (isCommandHelpRequested()) {
+                printCommandHelp(command);
+            } else {
+                validateNoDuplicateCommandArguments();
+                executeCommand(command);
+            }
+        }
+
+        LOG.debug("Completed execution");
+    }
+
+    /**
+     * throws an exception if there are duplicate option:value pairs specified, that would override each other silently otherwise
+     * 
+     */
+    private void validateNoDuplicateCommandArguments() {
+        Map<String, Object> uniqueArguments = new HashMap<String, Object>();
+        for (final String eachArgument : arguments.getCommandArguments()) {
+            if (uniqueArguments.containsKey(eachArgument) && StringUtils.startsWith(eachArgument, "-")) {
+                throw new ArgumentValidationException(
+                        "Option '"
+                                + eachArgument
+                                + "' is specified twice. Please note that the correct way to specify a list of values for an option is to repeat the values after the option, without re-stating the option name. Example: --files /tmp/file1.pdf /tmp/files2.pdf");
+            }
+            uniqueArguments.put(eachArgument, eachArgument);
+        }
+
+    }
+
+    private void executeCommand(CliCommand command) {
+        getTaskExecutionAdapter().execute(command.parseTaskParameters(arguments.getCommandArguments()));
+    }
+
+    private void printCommandHelp(CliCommand command) {
+        LOG.info(command.getHelpMessage());
+    }
+
+    private boolean isCommandHelpRequested() {
+        return arguments.isHelpRequest();
+    }
+
+    private CliCommand getCommandSpecified() {
+        return arguments.getCliCommand();
+    }
+
+    private void printGeneralHelp() {
+        LOG.info(new GeneralHelpFormatter().getFormattedString());
+    }
+
+    private void printVersionAndLicense() {
+        StringBuilder info = new StringBuilder(String.format("\nSejda Console (Version %s)\n", Sejda.VERSION));
+        info.append("(see http://www.sejda.org for more information)\n\n");
+        info.append("Copyright 2011 by Andrea Vacondio, Eduard Weissmann and others.\n" + "\n"
+                + "Licensed under the Apache License, Version 2.0 (the \"License\");\n"
+                + "you may not use this file except in compliance with the License.\n"
+                + "You may obtain a copy of the License at \n" + "\n" + "http://www.apache.org/licenses/LICENSE-2.0\n"
+                + "\n" + "Unless required by applicable law or agreed to in writing, software\n"
+                + "distributed under the License is distributed on an \"AS IS\" BASIS,\n"
+                + "WITHOUT WARRANTIES OR CONDITIONS OF ANY KIND, either express or implied.\n"
+                + "See the License for the specific language governing permissions and \n"
+                + "limitations under the License. ");
+        LOG.info(info.toString());
+    }
+
+    private boolean isNoCommandSpecified() {
+        return arguments.isNoCommandSpecified();
+    }
+
+    private boolean isVersionRequest() {
+        return arguments.isVersionRequest();
+    }
+
+    private boolean isLicenseRequest() {
+        return arguments.isLicenseRequest();
+    }
+
+    TaskExecutionAdapter getTaskExecutionAdapter() {
+        return taskExecutionAdapter;
+    }
+
+    public static final String REPORT_A_BUG_MESAGE = "\nTo report a bug, please visit http://www.sejda.org/issuetracker \nHelpful information to include when raising a bug: the input files, the command line executed and the stack trace below.\n";
+
+    /**
+     * @param e
+     */
+    private void reportToLogger(Exception e) {
+        if (ExceptionUtils.isExpectedConsoleException(e) || ExceptionUtils.isExpectedTaskException(e)) {
+            LOG.error(e.getMessage());
+        } else {
+            LOG.error(REPORT_A_BUG_MESAGE);
+            LOG.error(e.getMessage(), e); // unexpected
+        }
+    }
 }