/*
 * Created on Jul 1, 2011
 * Copyright 2011 by Eduard Weissmann (edi.weissmann@gmail.com).
 * 
 * Licensed under the Apache License, Version 2.0 (the "License"); 
 * you may not use this file except in compliance with the License. 
 * You may obtain a copy of the License at 
 * 
 * http://www.apache.org/licenses/LICENSE-2.0 
 * 
 * Unless required by applicable law or agreed to in writing, software 
 * distributed under the License is distributed on an "AS IS" BASIS,
 * WITHOUT WARRANTIES OR CONDITIONS OF ANY KIND, either express or implied. 
 * See the License for the specific language governing permissions and 
 * limitations under the License. 
 */
package org.sejda.cli;

import org.sejda.core.manipulation.model.parameter.DecryptParameters;

/**
 * {@link CommandCliArgumentsTransformer} for the Decrypt task command line interface
 * 
 * @author Eduard Weissmann
 * 
 */
public class DecryptCliArgumentsTransformer extends BaseCliArgumentsTransformer implements
        CommandCliArgumentsTransformer<DecryptTaskCliArguments, DecryptParameters> {

    /**
     * Transforms {@link DecryptTaskCliArguments} to {@link DecryptParameters}
     * 
     * @param taskCliArguments
     * @return
     */
    public DecryptParameters toTaskParameters(DecryptTaskCliArguments taskCliArguments) {
        DecryptParameters parameters = new DecryptParameters();
        populateAbstractParameters(parameters, taskCliArguments);
        populateSourceParameters(parameters, taskCliArguments);
        parameters.setOutputPrefix(taskCliArguments.getOutputPrefix());
        return parameters;
    }

<<<<<<< HEAD
    /*
     * (non-Javadoc)
     * 
     * @see org.sejda.cli.CommandCliArgumentsTransformer#toTaskParameters(org.sejda.cli.TaskCliArguments)
     */
    public TaskParameters toTaskParameters(TaskCliArguments taskCliArguments) {
        return toTaskParameters((DecryptTaskCliArguments) taskCliArguments);
    }
=======
>>>>>>> f49ff63b
}
<|MERGE_RESOLUTION|>--- conflicted
+++ resolved
@@ -1,55 +1,44 @@
-/*
- * Created on Jul 1, 2011
- * Copyright 2011 by Eduard Weissmann (edi.weissmann@gmail.com).
- * 
- * Licensed under the Apache License, Version 2.0 (the "License"); 
- * you may not use this file except in compliance with the License. 
- * You may obtain a copy of the License at 
- * 
- * http://www.apache.org/licenses/LICENSE-2.0 
- * 
- * Unless required by applicable law or agreed to in writing, software 
- * distributed under the License is distributed on an "AS IS" BASIS,
- * WITHOUT WARRANTIES OR CONDITIONS OF ANY KIND, either express or implied. 
- * See the License for the specific language governing permissions and 
- * limitations under the License. 
- */
-package org.sejda.cli;
-
-import org.sejda.core.manipulation.model.parameter.DecryptParameters;
-
-/**
- * {@link CommandCliArgumentsTransformer} for the Decrypt task command line interface
- * 
- * @author Eduard Weissmann
- * 
- */
-public class DecryptCliArgumentsTransformer extends BaseCliArgumentsTransformer implements
-        CommandCliArgumentsTransformer<DecryptTaskCliArguments, DecryptParameters> {
-
-    /**
-     * Transforms {@link DecryptTaskCliArguments} to {@link DecryptParameters}
-     * 
-     * @param taskCliArguments
-     * @return
-     */
-    public DecryptParameters toTaskParameters(DecryptTaskCliArguments taskCliArguments) {
-        DecryptParameters parameters = new DecryptParameters();
-        populateAbstractParameters(parameters, taskCliArguments);
-        populateSourceParameters(parameters, taskCliArguments);
-        parameters.setOutputPrefix(taskCliArguments.getOutputPrefix());
-        return parameters;
-    }
-
-<<<<<<< HEAD
-    /*
-     * (non-Javadoc)
-     * 
-     * @see org.sejda.cli.CommandCliArgumentsTransformer#toTaskParameters(org.sejda.cli.TaskCliArguments)
-     */
-    public TaskParameters toTaskParameters(TaskCliArguments taskCliArguments) {
-        return toTaskParameters((DecryptTaskCliArguments) taskCliArguments);
-    }
-=======
->>>>>>> f49ff63b
-}
+/*
+ * Created on Jul 1, 2011
+ * Copyright 2011 by Eduard Weissmann (edi.weissmann@gmail.com).
+ * 
+ * Licensed under the Apache License, Version 2.0 (the "License"); 
+ * you may not use this file except in compliance with the License. 
+ * You may obtain a copy of the License at 
+ * 
+ * http://www.apache.org/licenses/LICENSE-2.0 
+ * 
+ * Unless required by applicable law or agreed to in writing, software 
+ * distributed under the License is distributed on an "AS IS" BASIS,
+ * WITHOUT WARRANTIES OR CONDITIONS OF ANY KIND, either express or implied. 
+ * See the License for the specific language governing permissions and 
+ * limitations under the License. 
+ */
+package org.sejda.cli;
+
+import org.sejda.core.manipulation.model.parameter.DecryptParameters;
+
+/**
+ * {@link CommandCliArgumentsTransformer} for the Decrypt task command line interface
+ * 
+ * @author Eduard Weissmann
+ * 
+ */
+public class DecryptCliArgumentsTransformer extends BaseCliArgumentsTransformer implements
+        CommandCliArgumentsTransformer<DecryptTaskCliArguments, DecryptParameters> {
+
+    /**
+     * Transforms {@link DecryptTaskCliArguments} to {@link DecryptParameters}
+     * 
+     * @param taskCliArguments
+     * @return
+     */
+    public DecryptParameters toTaskParameters(DecryptTaskCliArguments taskCliArguments) {
+        DecryptParameters parameters = new DecryptParameters();
+        populateAbstractParameters(parameters, taskCliArguments);
+        populateSourceParameters(parameters, taskCliArguments);
+        parameters.setOutputPrefix(taskCliArguments.getOutputPrefix());
+        return parameters;
+    }
+
+}