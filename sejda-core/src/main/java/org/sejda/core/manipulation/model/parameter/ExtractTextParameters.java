/*
 * Created on 24/ago/2011
 * Copyright 2011 by Andrea Vacondio (andrea.vacondio@gmail.com).
 * 
 * Licensed under the Apache License, Version 2.0 (the "License"); 
 * you may not use this file except in compliance with the License. 
 * You may obtain a copy of the License at 
 * 
 * http://www.apache.org/licenses/LICENSE-2.0 
 * 
 * Unless required by applicable law or agreed to in writing, software 
 * distributed under the License is distributed on an "AS IS" BASIS,
 * WITHOUT WARRANTIES OR CONDITIONS OF ANY KIND, either express or implied. 
 * See the License for the specific language governing permissions and 
 * limitations under the License. 
 */
package org.sejda.core.manipulation.model.parameter;

import java.util.ArrayList;
import java.util.Collections;
import java.util.List;

import javax.validation.Valid;

import org.apache.commons.lang.builder.EqualsBuilder;
import org.apache.commons.lang.builder.HashCodeBuilder;
import org.sejda.core.manipulation.model.input.PdfSource;
import org.sejda.core.manipulation.model.output.OutputType;
import org.sejda.core.manipulation.model.output.TaskOutput;
import org.sejda.core.manipulation.model.parameter.base.MultipleOutputTaskParameters;
import org.sejda.core.validation.constraint.NotEmpty;
import org.sejda.core.validation.constraint.TaskOutputAllowedTypes;

/**
 * Parameter class for the extract text manipulation. Accepts a list of {@link org.sejda.core.manipulation.model.input.PdfSource} from which the text will be extracted.
 * 
 * @author Andrea Vacondio
 * 
 */
<<<<<<< HEAD
public class ExtractTextParameters implements TaskParameters, MultiplePdfSourceParameters {
=======
public class ExtractTextParameters implements MultipleOutputTaskParameters {
>>>>>>> 403b179e

    private String outputPrefix = "";
    @Valid
    @TaskOutputAllowedTypes(values = { OutputType.DIRECTORY_OUTPUT, OutputType.STREAM_OUTPUT })
    private TaskOutput output;
    @NotEmpty
    @Valid
    private List<PdfSource> sourceList = new ArrayList<PdfSource>();
    private boolean overwrite = false;
    private String textEncoding;

    public ExtractTextParameters(TaskOutput output) {
        this.output = output;
    }

    public boolean isOverwrite() {
        return overwrite;
    }

    /**
     * Set if the output should be overwritten if already exists
     * 
     * @param overwrite
     */
    public void setOverwrite(boolean overwrite) {
        this.overwrite = overwrite;
    }

    public String getTextEncoding() {
        return textEncoding;
    }

    public void setTextEncoding(String textEncoding) {
        this.textEncoding = textEncoding;
    }

    public TaskOutput getOutput() {
        return output;
    }

    public String getOutputPrefix() {
        return outputPrefix;
    }

    public void setOutputPrefix(String outputPrefix) {
        this.outputPrefix = outputPrefix;
    }

    /**
     * adds the input source to the source list.
     * 
     * @param input
     */
    public void addSource(PdfSource input) {
        sourceList.add(input);
    }

    /**
     * @return an unmodifiable view of the source list
     */
    public List<PdfSource> getSourceList() {
        return Collections.unmodifiableList(sourceList);
    }

    @Override
    public int hashCode() {
        return new HashCodeBuilder().append(overwrite).append(output).append(sourceList).append(textEncoding)
                .append(outputPrefix).toHashCode();
    }

    @Override
    public boolean equals(Object other) {
        if (this == other) {
            return true;
        }
        if (!(other instanceof ExtractTextParameters)) {
            return false;
        }
        ExtractTextParameters parameter = (ExtractTextParameters) other;
        return new EqualsBuilder().append(overwrite, parameter.isOverwrite()).append(output, parameter.getOutput())
                .append(sourceList, parameter.getSourceList()).append(textEncoding, parameter.getTextEncoding())
                .append(outputPrefix, parameter.getOutputPrefix()).isEquals();
    }

}<|MERGE_RESOLUTION|>--- conflicted
+++ resolved
@@ -37,11 +37,7 @@
  * @author Andrea Vacondio
  * 
  */
-<<<<<<< HEAD
-public class ExtractTextParameters implements TaskParameters, MultiplePdfSourceParameters {
-=======
 public class ExtractTextParameters implements MultipleOutputTaskParameters {
->>>>>>> 403b179e
 
     private String outputPrefix = "";
     @Valid
